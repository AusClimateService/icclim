# Conda environment for icclim development
name: icclim
channels:
 - conda-forge
 - defaults
dependencies:
<<<<<<< HEAD
 # Core dependencies
 - xclim
 - numpy
 - xarray
 - dask
 - netCDF4
 - pyyaml
 # Dev dependencies
 - black
 - flake8
 - isort
 - pip
=======
 - python=3.8
 - xclim>=0.32
 - numpy>=1.16
 - xarray>=0.17
 - dask>=2.6.0
 - netCDF4>=1.5.7
>>>>>>> 7a9ad4c6
 - pre-commit
 - pylint
 - pytest
 - pytest-cov
 - setuptools
 # Extra dependencies
 - matplotlib
 - cartopy<|MERGE_RESOLUTION|>--- conflicted
+++ resolved
@@ -4,8 +4,8 @@
  - conda-forge
  - defaults
 dependencies:
-<<<<<<< HEAD
  # Core dependencies
+ - python=3.8
  - xclim
  - numpy
  - xarray
@@ -17,14 +17,6 @@
  - flake8
  - isort
  - pip
-=======
- - python=3.8
- - xclim>=0.32
- - numpy>=1.16
- - xarray>=0.17
- - dask>=2.6.0
- - netCDF4>=1.5.7
->>>>>>> 7a9ad4c6
  - pre-commit
  - pylint
  - pytest
